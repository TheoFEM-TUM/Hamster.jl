--- conflicted
+++ resolved
@@ -21,17 +21,6 @@
       with:
         julia-version: ${{ matrix.julia-version }}
         arch: x64
-<<<<<<< HEAD
-    - name: Install dependencies
-      run: |
-          julia --project=. -e '
-            import Pkg
-            Pkg.instantiate()
-            '
-    - name: Run tests
-      run: |
-        julia --project=. test/runtests.jl
-=======
 
     - name: Build pkg
       uses: julia-actions/julia-buildpkg@v1
@@ -48,5 +37,4 @@
         CODECOV_TOKEN: ${{ secrets.CODECOV_ORG_TOKEN }}
       with:
           token: ${{ secrets.CODECOV_TOKEN }}
-          file: lcov.info
->>>>>>> 7b5a08d4
+          file: lcov.info